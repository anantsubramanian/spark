/*
 * Licensed to the Apache Software Foundation (ASF) under one or more
 * contributor license agreements.  See the NOTICE file distributed with
 * this work for additional information regarding copyright ownership.
 * The ASF licenses this file to You under the Apache License, Version 2.0
 * (the "License"); you may not use this file except in compliance with
 * the License.  You may obtain a copy of the License at
 *
 *    http://www.apache.org/licenses/LICENSE-2.0
 *
 * Unless required by applicable law or agreed to in writing, software
 * distributed under the License is distributed on an "AS IS" BASIS,
 * WITHOUT WARRANTIES OR CONDITIONS OF ANY KIND, either express or implied.
 * See the License for the specific language governing permissions and
 * limitations under the License.
 */

package org.apache.spark.ml.recommendation

import java.{util => ju}

import scala.collection.mutable
import scala.reflect.ClassTag
import scala.util.Sorting
import scala.util.hashing.byteswap64

import com.github.fommil.netlib.BLAS.{getInstance => blas}
import com.github.fommil.netlib.LAPACK.{getInstance => lapack}
import org.jblas.DoubleMatrix
import org.netlib.util.intW

import org.apache.spark.{Logging, Partitioner}
import org.apache.spark.annotation.DeveloperApi
import org.apache.spark.ml.{Estimator, Model}
import org.apache.spark.ml.param._
import org.apache.spark.mllib.optimization.NNLS
import org.apache.spark.rdd.RDD
import org.apache.spark.sql.DataFrame
import org.apache.spark.sql.functions._
import org.apache.spark.sql.types.{DoubleType, FloatType, IntegerType, StructField, StructType}
import org.apache.spark.storage.StorageLevel
import org.apache.spark.util.Utils
import org.apache.spark.util.collection.{OpenHashMap, OpenHashSet, SortDataFormat, Sorter}
import org.apache.spark.util.random.XORShiftRandom

/**
 * Common params for ALS.
 */
private[recommendation] trait ALSParams extends Params with HasMaxIter with HasRegParam
  with HasPredictionCol {

  /**
   * Param for rank of the matrix factorization.
   * @group param
   */
  val rank = new IntParam(this, "rank", "rank of the factorization", Some(10))

  /** @group getParam */
  def getRank: Int = get(rank)

  /**
   * Param for number of user blocks.
   * @group param
   */
  val numUserBlocks = new IntParam(this, "numUserBlocks", "number of user blocks", Some(10))

  /** @group getParam */
  def getNumUserBlocks: Int = get(numUserBlocks)

  /**
   * Param for number of item blocks.
   * @group param
   */
  val numItemBlocks =
    new IntParam(this, "numItemBlocks", "number of item blocks", Some(10))

  /** @group getParam */
  def getNumItemBlocks: Int = get(numItemBlocks)

  /**
   * Param to decide whether to use implicit preference.
   * @group param
   */
  val implicitPrefs =
    new BooleanParam(this, "implicitPrefs", "whether to use implicit preference", Some(false))

  /** @group getParam */
  def getImplicitPrefs: Boolean = get(implicitPrefs)

  /**
   * Param for the alpha parameter in the implicit preference formulation.
   * @group param
   */
  val alpha = new DoubleParam(this, "alpha", "alpha for implicit preference", Some(1.0))

  /** @group getParam */
  def getAlpha: Double = get(alpha)

  /**
   * Param for the column name for user ids.
   * @group param
   */
  val userCol = new Param[String](this, "userCol", "column name for user ids", Some("user"))

  /** @group getParam */
  def getUserCol: String = get(userCol)

  /**
   * Param for the column name for item ids.
   * @group param
   */
  val itemCol =
    new Param[String](this, "itemCol", "column name for item ids", Some("item"))

  /** @group getParam */
  def getItemCol: String = get(itemCol)

  /**
   * Param for the column name for ratings.
   * @group param
   */
  val ratingCol = new Param[String](this, "ratingCol", "column name for ratings", Some("rating"))

  /** @group getParam */
  def getRatingCol: String = get(ratingCol)

  /**
   * Param for whether to apply nonnegativity constraints.
   * @group param
   */
  val nonnegative = new BooleanParam(
    this, "nonnegative", "whether to use nonnegative constraint for least squares", Some(false))

  /** @group getParam */
  val getNonnegative: Boolean = get(nonnegative)

  /**
   * Validates and transforms the input schema.
   * @param schema input schema
   * @param paramMap extra params
   * @return output schema
   */
  protected def validateAndTransformSchema(schema: StructType, paramMap: ParamMap): StructType = {
    val map = this.paramMap ++ paramMap
    assert(schema(map(userCol)).dataType == IntegerType)
    assert(schema(map(itemCol)).dataType== IntegerType)
    val ratingType = schema(map(ratingCol)).dataType
    assert(ratingType == FloatType || ratingType == DoubleType)
    val predictionColName = map(predictionCol)
    assert(!schema.fieldNames.contains(predictionColName),
      s"Prediction column $predictionColName already exists.")
    val newFields = schema.fields :+ StructField(map(predictionCol), FloatType, nullable = false)
    StructType(newFields)
  }
}

/**
 * Model fitted by ALS.
 */
class ALSModel private[ml] (
    override val parent: ALS,
    override val fittingParamMap: ParamMap,
    k: Int,
    userFactors: RDD[(Int, Array[Float])],
    itemFactors: RDD[(Int, Array[Float])])
  extends Model[ALSModel] with ALSParams {

  def setPredictionCol(value: String): this.type = set(predictionCol, value)

  override def transform(dataset: DataFrame, paramMap: ParamMap): DataFrame = {
    import dataset.sqlContext.implicits._
    val map = this.paramMap ++ paramMap
    val users = userFactors.toDF("id", "features")
    val items = itemFactors.toDF("id", "features")

    // Register a UDF for DataFrame, and then
    // create a new column named map(predictionCol) by running the predict UDF.
    val predict = udf { (userFeatures: Seq[Float], itemFeatures: Seq[Float]) =>
      if (userFeatures != null && itemFeatures != null) {
        blas.sdot(k, userFeatures.toArray, 1, itemFeatures.toArray, 1)
      } else {
        Float.NaN
      }
    }
    dataset
      .join(users, dataset(map(userCol)) === users("id"), "left")
      .join(items, dataset(map(itemCol)) === items("id"), "left")
      .select(dataset("*"), predict(users("features"), items("features")).as(map(predictionCol)))
  }

  override def transformSchema(schema: StructType, paramMap: ParamMap): StructType = {
    validateAndTransformSchema(schema, paramMap)
  }
}


/**
 * Alternating Least Squares (ALS) matrix factorization.
 *
 * ALS attempts to estimate the ratings matrix `R` as the product of two lower-rank matrices,
 * `X` and `Y`, i.e. `X * Yt = R`. Typically these approximations are called 'factor' matrices.
 * The general approach is iterative. During each iteration, one of the factor matrices is held
 * constant, while the other is solved for using least squares. The newly-solved factor matrix is
 * then held constant while solving for the other factor matrix.
 *
 * This is a blocked implementation of the ALS factorization algorithm that groups the two sets
 * of factors (referred to as "users" and "products") into blocks and reduces communication by only
 * sending one copy of each user vector to each product block on each iteration, and only for the
 * product blocks that need that user's feature vector. This is achieved by pre-computing some
 * information about the ratings matrix to determine the "out-links" of each user (which blocks of
 * products it will contribute to) and "in-link" information for each product (which of the feature
 * vectors it receives from each user block it will depend on). This allows us to send only an
 * array of feature vectors between each user block and product block, and have the product block
 * find the users' ratings and update the products based on these messages.
 *
 * For implicit preference data, the algorithm used is based on
 * "Collaborative Filtering for Implicit Feedback Datasets", available at
 * [[http://dx.doi.org/10.1109/ICDM.2008.22]], adapted for the blocked approach used here.
 *
 * Essentially instead of finding the low-rank approximations to the rating matrix `R`,
 * this finds the approximations for a preference matrix `P` where the elements of `P` are 1 if
 * r > 0 and 0 if r <= 0. The ratings then act as 'confidence' values related to strength of
 * indicated user
 * preferences rather than explicit ratings given to items.
 */
class ALS extends Estimator[ALSModel] with ALSParams {

  import org.apache.spark.ml.recommendation.ALS.Rating

  /** @group setParam */
  def setRank(value: Int): this.type = set(rank, value)

  /** @group setParam */
  def setNumUserBlocks(value: Int): this.type = set(numUserBlocks, value)

  /** @group setParam */
  def setNumItemBlocks(value: Int): this.type = set(numItemBlocks, value)

  /** @group setParam */
  def setImplicitPrefs(value: Boolean): this.type = set(implicitPrefs, value)

  /** @group setParam */
  def setAlpha(value: Double): this.type = set(alpha, value)

  /** @group setParam */
  def setUserCol(value: String): this.type = set(userCol, value)

  /** @group setParam */
  def setItemCol(value: String): this.type = set(itemCol, value)

  /** @group setParam */
  def setRatingCol(value: String): this.type = set(ratingCol, value)

  /** @group setParam */
  def setPredictionCol(value: String): this.type = set(predictionCol, value)

  /** @group setParam */
  def setMaxIter(value: Int): this.type = set(maxIter, value)

  /** @group setParam */
  def setRegParam(value: Double): this.type = set(regParam, value)

  /** @group setParam */
  def setNonnegative(value: Boolean): this.type = set(nonnegative, value)

  /**
   * Sets both numUserBlocks and numItemBlocks to the specific value.
   * @group setParam
   */
  def setNumBlocks(value: Int): this.type = {
    setNumUserBlocks(value)
    setNumItemBlocks(value)
    this
  }

  setMaxIter(20)
  setRegParam(1.0)

  override def fit(dataset: DataFrame, paramMap: ParamMap): ALSModel = {
    val map = this.paramMap ++ paramMap
    val ratings = dataset
      .select(col(map(userCol)), col(map(itemCol)), col(map(ratingCol)).cast(FloatType))
      .map { row =>
        Rating(row.getInt(0), row.getInt(1), row.getFloat(2))
      }
    val (userFactors, itemFactors) = ALS.train(ratings, rank = map(rank),
      numUserBlocks = map(numUserBlocks), numItemBlocks = map(numItemBlocks),
      maxIter = map(maxIter), regParam = map(regParam), implicitPrefs = map(implicitPrefs),
      alpha = map(alpha), nonnegative = map(nonnegative))
    val model = new ALSModel(this, map, map(rank), userFactors, itemFactors)
    Params.inheritValues(map, this, model)
    model
  }

<<<<<<< HEAD
  /*def fitPNCG(dataset: DataFrame, paramMap: ParamMap): ALSModel = {*/
  def fitPNCG(dataset: DataFrame): ALSModel = {
    /*val map = this.paramMap ++ paramMap*/
    val map = this.paramMap 
    val ratings = dataset
      .select(col(map(userCol)), col(map(itemCol)), col(map(ratingCol)).cast(FloatType))
      .map { row =>
        Rating(row.getInt(0), row.getInt(1), row.getFloat(2))
      }
    val (userFactors, itemFactors) = ALS.trainPNCG(ratings, rank = map(rank),
      numUserBlocks = map(numUserBlocks), numItemBlocks = map(numItemBlocks),
      maxIter = map(maxIter), regParam = map(regParam), implicitPrefs = map(implicitPrefs),
      alpha = map(alpha), nonnegative = map(nonnegative))
    val model = new ALSModel(this, map, map(rank), userFactors, itemFactors)
    Params.inheritValues(map, this, model)
    model
  }

  override private[ml] def transformSchema(schema: StructType, paramMap: ParamMap): StructType = {
=======
  override def transformSchema(schema: StructType, paramMap: ParamMap): StructType = {
>>>>>>> 386b7bec
    validateAndTransformSchema(schema, paramMap)
  }
}

/**
 * :: DeveloperApi ::
 * An implementation of ALS that supports generic ID types, specialized for Int and Long. This is
 * exposed as a developer API for users who do need other ID types. But it is not recommended
 * because it increases the shuffle size and memory requirement during training. For simplicity,
 * users and items must have the same type. The number of distinct users/items should be smaller
 * than 2 billion.
 */
@DeveloperApi
object ALS extends Logging {

  /** Rating class for better code readability. */
  case class Rating[@specialized(Int, Long) ID](user: ID, item: ID, rating: Float)

  /** Trait for least squares solvers applied to the normal equation. */
  private[recommendation] trait LeastSquaresNESolver extends Serializable {
    /** Solves a least squares problem (possibly with other constraints). */
    def solve(ne: NormalEquation, lambda: Double): Array[Float]
  }
  private def logStdout(msg: String): Unit = {
		val time: Long = System.currentTimeMillis/1000;
		logInfo(msg);
		println(time + ": " + msg);
	}

  /** Cholesky solver for least square problems. */
  private[recommendation] class CholeskySolver extends LeastSquaresNESolver {

    private val upper = "U"

    /**
     * Solves a least squares problem with L2 regularization:
     *
     *   min norm(A x - b)^2^ + lambda * n * norm(x)^2^
     *
     * @param ne a [[NormalEquation]] instance that contains AtA, Atb, and n (number of instances)
     * @param lambda regularization constant, which will be scaled by n
     * @return the solution x
     */
    override def solve(ne: NormalEquation, lambda: Double): Array[Float] = {
      val k = ne.k
      // Add scaled lambda to the diagonals of AtA.
      val scaledlambda = lambda * ne.n
      var i = 0
      var j = 2
      while (i < ne.triK) {
        ne.ata(i) += scaledlambda
        i += j
        j += 1
      }
      val info = new intW(0)
      lapack.dppsv(upper, k, 1, ne.ata, ne.atb, k, info)
      val code = info.`val`
      assert(code == 0, s"lapack.dppsv returned $code.")
      val x = new Array[Float](k)
      i = 0
      while (i < k) {
        x(i) = ne.atb(i).toFloat
        i += 1
      }
      ne.reset()
      x
    }
  }

  /** NNLS solver. */
  private[recommendation] class NNLSSolver extends LeastSquaresNESolver {
    private var rank: Int = -1
    private var workspace: NNLS.Workspace = _
    private var ata: DoubleMatrix = _
    private var initialized: Boolean = false

    private def initialize(rank: Int): Unit = {
      if (!initialized) {
        this.rank = rank
        workspace = NNLS.createWorkspace(rank)
        ata = new DoubleMatrix(rank, rank)
        initialized = true
      } else {
        require(this.rank == rank)
      }
    }

    /**
     * Solves a nonnegative least squares problem with L2 regularizatin:
     *
     *   min_x_  norm(A x - b)^2^ + lambda * n * norm(x)^2^
     *   subject to x >= 0
     */
    override def solve(ne: NormalEquation, lambda: Double): Array[Float] = {
      val rank = ne.k
      initialize(rank)
      fillAtA(ne.ata, lambda * ne.n)
      val x = NNLS.solve(ata, new DoubleMatrix(rank, 1, ne.atb: _*), workspace)
      ne.reset()
      x.map(x => x.toFloat)
    }

    /**
     * Given a triangular matrix in the order of fillXtX above, compute the full symmetric square
     * matrix that it represents, storing it into destMatrix.
     */
    private def fillAtA(triAtA: Array[Double], lambda: Double) {
      var i = 0
      var pos = 0
      var a = 0.0
      val data = ata.data
      while (i < rank) {
        var j = 0
        while (j <= i) {
          a = triAtA(pos)
          data(i * rank + j) = a
          data(j * rank + i) = a
          pos += 1
          j += 1
        }
        data(i * rank + i) += lambda
        i += 1
      }
    }
  }

  /** Representing a normal equation (ALS' subproblem). */
  private[recommendation] class NormalEquation(val k: Int) extends Serializable {

    /** Number of entries in the upper triangular part of a k-by-k matrix. */
    val triK = k * (k + 1) / 2
    /** A^T^ * A */
    val ata = new Array[Double](triK)
    /** A^T^ * b */
    val atb = new Array[Double](k)
    /** Number of observations. */
    var n = 0

    private val da = new Array[Double](k)
    private val upper = "U"

    private def copyToDouble(a: Array[Float]): Unit = {
      var i = 0
      while (i < k) {
        da(i) = a(i)
        i += 1
      }
    }

    /** Adds an observation. */
    def add(a: Array[Float], b: Float): this.type = {
      require(a.length == k)
      copyToDouble(a)
      blas.dspr(upper, k, 1.0, da, 1, ata)
      blas.daxpy(k, b.toDouble, da, 1, atb, 1)
      n += 1
      this
    }

    /**
     * Adds an observation with implicit feedback. Note that this does not increment the counter.
     */
    def addImplicit(a: Array[Float], b: Float, alpha: Double): this.type = {
      require(a.length == k)
      // Extension to the original paper to handle b < 0. confidence is a function of |b| instead
      // so that it is never negative.
      val confidence = 1.0 + alpha * math.abs(b)
      copyToDouble(a)
      blas.dspr(upper, k, confidence - 1.0, da, 1, ata)
      // For b <= 0, the corresponding preference is 0. So the term below is only added for b > 0.
      if (b > 0) {
        blas.daxpy(k, confidence, da, 1, atb, 1)
      }
      this
    }

    /** Merges another normal equation object. */
    def merge(other: NormalEquation): this.type = {
      require(other.k == k)
      blas.daxpy(ata.length, 1.0, other.ata, 1, ata, 1)
      blas.daxpy(atb.length, 1.0, other.atb, 1, atb, 1)
      n += other.n
      this
    }

    /** Resets everything to zero, which should be called after each solve. */
    def reset(): Unit = {
      ju.Arrays.fill(ata, 0.0)
      ju.Arrays.fill(atb, 0.0)
      n = 0
    }
  }

  /**
   * Implementation of the Nonlinear Preconditioned Conjugate Gradient (PNCG) 
   * ALS is used as a preconditioner to the standard nonlinear CG.
   *
   */

  def trainPNCG[ID: ClassTag]( // scalastyle:ignore
      ratings: RDD[Rating[ID]],
      rank: Int = 10,
      numUserBlocks: Int = 10,
      numItemBlocks: Int = 10,
      maxIter: Int = 10,
      regParam: Double = 1.0,
      implicitPrefs: Boolean = false,
      alpha: Double = 1.0,
      nonnegative: Boolean = false,
      intermediateRDDStorageLevel: StorageLevel = StorageLevel.MEMORY_AND_DISK,
      finalRDDStorageLevel: StorageLevel = StorageLevel.MEMORY_AND_DISK,
      seed: Long = 0L)(
      implicit ord: Ordering[ID]): (RDD[(ID, Array[Float])], RDD[(ID, Array[Float])]) = 
  {
    require(intermediateRDDStorageLevel != StorageLevel.NONE,
      "ALS is not designed to run without persisting intermediate RDDs.")
    val sc = ratings.sparkContext

    val userPart = new HashPartitioner(numUserBlocks)
    val itemPart = new HashPartitioner(numItemBlocks)

    val userLocalIndexEncoder = new LocalIndexEncoder(userPart.numPartitions)
    val itemLocalIndexEncoder = new LocalIndexEncoder(itemPart.numPartitions)

    val solver = {
      if (nonnegative) 
        new NNLSSolver 
      else 
        new CholeskySolver
    }

    val blockRatings = 
      partitionRatings(ratings, userPart, itemPart)
      .persist(intermediateRDDStorageLevel)

    val (userInBlocks, userOutBlocks) = makeBlocks("user", 
      blockRatings, 
      userPart, 
      itemPart, 
      intermediateRDDStorageLevel)

    // materialize blockRatings and user blocks
    userOutBlocks.count()

    val swappedBlockRatings = blockRatings.map {
      case ((userBlockId, itemBlockId), RatingBlock(userIds, itemIds, localRatings)) =>
        ((itemBlockId, userBlockId), RatingBlock(itemIds, userIds, localRatings))
    }
    val (itemInBlocks, itemOutBlocks) = makeBlocks("item", 
      swappedBlockRatings, 
      itemPart, 
      userPart, 
      intermediateRDDStorageLevel)

    // materialize item blocks
    itemOutBlocks.count()


    type FactorRDD = RDD[(Int,FactorBlock)]

    def preconditionItems(u: FactorRDD): FactorRDD = 
    {
      computeFactors(u, 
        userOutBlocks, 
        itemInBlocks, 
        rank, 
        regParam,
        userLocalIndexEncoder, 
        solver = solver)
    }

    def preconditionUsers(m: FactorRDD): FactorRDD = 
    {
      computeFactors(m, 
        itemOutBlocks, 
        userInBlocks, 
        rank, 
        regParam,
        itemLocalIndexEncoder, 
        solver = solver)
    }

    /** 
     * Compute blas.SCALE; x = a*x, and return a new factor block 
     * @param x a vector represented as a FactorBlock
     * @param a scalar
     */
    def blockSCAL(x: FactorBlock, a: Float): FactorBlock = 
    {
      val numVectors = x.length
      val result = Array.ofDim[Array[Float]](numVectors)
      Array.copy(x,0,result,0,numVectors)

      var k = 0;
      while (k < numVectors)
      {
        blas.sscal(rank,a,result(k),1)
        k += 1
      }
      result
    }

    /** 
     * compute a*x + b*y, and return a new factor block 
     * @param x a vector represented as a FactorBlock
     * @param y a vector represented as a FactorBlock
     * @param a a scalar
     */
    def blockAXPBY(x: FactorBlock, y: FactorBlock, a: Float, b: Float): FactorBlock =
    {
      val numVectors = x.length
      val result: FactorBlock = Array.ofDim[Array[Float]](numVectors)
      Array.copy(y,0,result,0,numVectors)

      var k = 0;
      while (k < numVectors)
      {
        //first scale b*y
        blas.sscal(rank,b,result(k),1)
        //y := a*x + (b*y)
        blas.saxpy(rank,a,x(k),1,result(k),1)
        k += 1
      }
      result
    }

    /** 
     * compute a*x + y, and return a new factor block 
     * @param x a vector represented as a FactorBlock
     * @param y a vector represented as a FactorBlock
     * @param a a scalar
     */
    def blockAXPY(x: FactorBlock, y: FactorBlock, a: Float): FactorBlock =
    {
      val numVectors = x.length
      val result: FactorBlock = Array.ofDim[Array[Float]](numVectors)
      Array.copy(y,0,result,0,numVectors)

      var k = 0
      while (k < numVectors)
      {
        blas.saxpy(rank,a,x(k),1,result(k),1)
        k += 1
      }
      result
    }

    /** 
     * compute x dot y, and return a scalar
     * @param x a vector represented as a FactorBlock
     * @param y a vector represented as a FactorBlock
     */
    def blockDOT(x: FactorBlock, y: FactorBlock): Float = 
    {
      val numVectors = x.length
      var result: Float = 0.0f
      var k = 0
      while (k < numVectors)
      {
        result += blas.sdot(rank,x(k),1,y(k),1)
        k += 1
      }
      result
    }

    /** 
     * compute x dot x, and return a scalar
     * @param x a vector represented as a FactorBlock
     */
    def blockNRMSQR(x: FactorBlock): Float = 
    {
      val numVectors = x.length
      var result: Float = 0.0f
      var norm: Float = 0.0f
      var k = 0
      while (k < numVectors)
      {
        norm = blas.snrm2(rank,x(k),1)
        result += norm * norm
        k += 1
      }
      result
    }

    /** 
     * compute dot product, and return a scalar
     * @param xs RDD of FactorBlocks
     * @param ys RDD of FactorBlocks
     */
    def rddDOT(xs: FactorRDD, ys: FactorRDD): Float = {
      xs.join(ys)
        .map{case (_,(x,y)) => blockDOT(x,y)}
        .reduce{_+_}
    }


    /** 
     * compute x dot x, and return a scalar
     * @param xs RDD of FactorBlocks
     */
    def rddNORMSQR(xs: FactorRDD): Float = {
      xs.map{case (_,x) => blockNRMSQR(x)}
        .reduce(_+_)
    }

    /** 
     * compute 2-norm of an RDD of FactorBlocks
     * @param xs RDD of FactorBlocks
     */
    def rddNORM2(xs: FactorRDD): Float = {
      math.sqrt(rddNORMSQR(xs).toDouble).toFloat
    }

    /** 
     * compute a*x + b*y, for a FactorRDD = RDD[(Int, FactorBlock)]
     * @param x an RDD of vectors represented as a FactorBlock
     * @param y an RDD of vectors represented as a FactorBlock
     * @param a a scalar
     * @param b a scalar
     */
    def rddAXPBY(x: FactorRDD, y: FactorRDD, a: Float, b: Float): FactorRDD = {
      x.join(y).mapValues{case(xblock,yblock) => blockAXPBY(xblock,yblock,a,b)}
    }

    /** 
     * compute a*x + y, for a FactorRDD = RDD[(Int, FactorBlock)]
     * @param x an RDD of vectors represented as a FactorBlock
     * @param y an RDD of vectors represented as a FactorBlock
     * @param a a scalar
     */
    def rddAXPY(x: FactorRDD, y: FactorRDD, a: Float): FactorRDD = {
      x.join(y).mapValues{case(xblock,yblock) => blockAXPY(xblock,yblock,a)}
      /*x.join(y).mapValues{case(xblock,yblock) => xblock}*/
    }

    /** 
     * Compute the gradient g = x - x_preconditioned
     * @param x current vector
     * @param x_pc preconditioned vector
     */
    /*def computeGradient(x: FactorRDD, x_pc: FactorRDD): FactorRDD = {*/
    /*  x.join(x_pc).mapValues{case(v1,v2) => blockAXPY(v2,v1,-1.0f)}*/
    /*}*/

    /**
     * todo: backtracking linesearch 
     */
    def backtrackLinesearch(
        usr: FactorRDD, 
        mov: FactorRDD, 
        udirec: FactorRDD,
        mdirec: FactorRDD,
        c: Float, 
        m: Float, 
        alpha0: Float): Float = 
    {
      val t: Float = -c * m
      var alpha_ls = alpha0
      alpha_ls
    }
    
    /* initialize the factor vectors for:
     * user, item  -- user/item factors
     * grad -- gradient of f(U,M)
     * direc -- search direction
     *
     * the suffix _old signifies the vector from the previous iteration
     * the suffix _pc signifies an ALS-preconditioned vector
     */

    // generate initial factor vectors
    val seedGen = new XORShiftRandom(seed)
    var users: FactorRDD = initialize(userInBlocks, rank, seedGen.nextLong())
    var items: FactorRDD = initialize(itemInBlocks, rank, seedGen.nextLong())

    // run ALS preconditioner on the user/item vectors
    var users_pc: FactorRDD = preconditionUsers(items)
    var items_pc: FactorRDD = preconditionItems(users)

    // compute gradients; g = x - x_pc
    var gradUser: FactorRDD = rddAXPY(users_pc,users,-1.0f)
    var gradItem: FactorRDD = rddAXPY(items_pc,items,-1.0f)
    /*var gradUser: FactorRDD = computeGradient(users,users_pc)*/
    /*var gradItem: FactorRDD = computeGradient(items,items_pc)*/
    /*gradUser.count()*/
    /*gradItem.count()*/

    // initialize variables for the previous iteration's gradients
    var gradUser_old: FactorRDD = gradUser
    var gradItem_old: FactorRDD = gradItem

    // initial search direction to -gradient (steepest descent direction)
    var direcUser: FactorRDD = gradUser.mapValues{x => blockSCAL(x,-1.0f)}
    var direcItem: FactorRDD = gradItem.mapValues{x => blockSCAL(x,-1.0f)}
    logStdout("Materializing directions")
    direcUser.count()
    direcItem.count()

    var alpha_pncg: Float = 0.0f
    var beta_pncg: Float = 0.0f

    // compute g^T * g
    var gradTgrad = (rddNORMSQR(gradUser) + rddNORMSQR(gradItem));
    var gradTgrad_old = 0.0f;
    logStdout("<g,g> = " + gradTgrad)

    //materialize rdds
    /*gradUser.count()*/
    /*gradItem.count()*/

    logStdout("Starting iteration loop")
    for (iter <- 0 until maxIter) 
    {
      logStdout("iter " + iter)
      // store old preconditioned gradient vectors for computing \beta
      gradTgrad_old = gradTgrad
      gradUser_old.unpersist()
      gradItem_old.unpersist()
      gradUser_old = gradUser
      gradItem_old = gradItem
      gradUser_old.count()
      gradItem_old.count()

      //ecompute alpha from linesearch()
      alpha_pncg = 1.0f; 
      logStdout("alpha = " + alpha_pncg)


      // x_{k+1} = x_k + \alpha * p_k
      logStdout("Updating x_{k+1} = x_k + alpha * p_k")
      users = rddAXPY(direcUser, users, alpha_pncg).cache()
      items = rddAXPY(direcItem, items, alpha_pncg).cache()
      /*users.count()*/
      /*items.count()*/

      // precondition x with ALS
      // \bar{x} = P * \x_{k+1}
      logStdout("Updating ~x = P*x_{k+1}")
      users_pc = preconditionUsers(items).cache()
      items_pc = preconditionItems(users).cache()
      logStdout("Materializing x,~x")
      /*users_pc.count()*/
      /*items_pc.count()*/
      /*users.count()*/
      /*items.count()*/

      // compute gradients
      // g = x_{k+1} - \bar{x} 
      /*gradUser = computeGradient(users,users_pc)*/
      gradUser = rddAXPY(users_pc,users,-1.0f).cache() // x - x_pc
      gradItem = rddAXPY(items_pc,items,-1.0f).cache() // x - x_pc
      /*gradItem = computeGradient(items,items_pc)*/
      logStdout("Materializing g = x - ~x")
      gradUser.count()
      gradItem.count()

      // compute conjugate gradient beta parameter
      gradTgrad = (rddNORMSQR(gradUser) + rddNORMSQR(gradItem));
      logStdout("<g,g> = " + gradTgrad)
      beta_pncg = gradTgrad / gradTgrad_old
      logStdout("beta = " + beta_pncg)
      /*gradUser_old.unpersist()*/
      /*gradItem_old.unpersist()*/

      // p_{k+1} = g - \beta * p_k
      /*direcUser.count()*/
      logStdout("Updating p_{k+1} = g - beta * p_k")
      direcUser = rddAXPBY(gradUser,direcUser,-1.0f,beta_pncg).cache()
      direcUser.count()

      /*direcItem.count()*/
      direcItem = rddAXPBY(gradItem,direcItem,-1.0f,beta_pncg).cache()
      direcItem.count()
    }

    val userIdAndFactors = userInBlocks
      .mapValues(_.srcIds)
      .join(users)
      .values
      .setName("userFactors")
      .persist(finalRDDStorageLevel)

    val itemIdAndFactors = itemInBlocks
      .mapValues(_.srcIds)
      .join(items)
      .values
      .setName("itemFactors")
      .persist(finalRDDStorageLevel)

    if (finalRDDStorageLevel != StorageLevel.NONE) {
      userIdAndFactors.count()
      items.unpersist()
      itemIdAndFactors.count()
      userInBlocks.unpersist()
      userOutBlocks.unpersist()
      itemInBlocks.unpersist()
      itemOutBlocks.unpersist()
      blockRatings.unpersist()
    }
    val userOutput = userIdAndFactors.flatMap { case (ids, factors) =>
      ids.view.zip(factors)
    }
    val itemOutput = itemIdAndFactors.flatMap { case (ids, factors) =>
      ids.view.zip(factors)
    }
    (userOutput, itemOutput)
  }

  /**
   * Implementation of the ALS algorithm.
   */
  def train[ID: ClassTag]( // scalastyle:ignore
      ratings: RDD[Rating[ID]],
      rank: Int = 10,
      numUserBlocks: Int = 10,
      numItemBlocks: Int = 10,
      maxIter: Int = 10,
      regParam: Double = 1.0,
      implicitPrefs: Boolean = false,
      alpha: Double = 1.0,
      nonnegative: Boolean = false,
      intermediateRDDStorageLevel: StorageLevel = StorageLevel.MEMORY_AND_DISK,
      finalRDDStorageLevel: StorageLevel = StorageLevel.MEMORY_AND_DISK,
      seed: Long = 0L)(
      implicit ord: Ordering[ID]): (RDD[(ID, Array[Float])], RDD[(ID, Array[Float])]) = {
    require(intermediateRDDStorageLevel != StorageLevel.NONE,
      "ALS is not designed to run without persisting intermediate RDDs.")
    val sc = ratings.sparkContext
    val userPart = new ALSPartitioner(numUserBlocks)
    val itemPart = new ALSPartitioner(numItemBlocks)
    val userLocalIndexEncoder = new LocalIndexEncoder(userPart.numPartitions)
    val itemLocalIndexEncoder = new LocalIndexEncoder(itemPart.numPartitions)
    val solver = if (nonnegative) new NNLSSolver else new CholeskySolver
    val blockRatings = partitionRatings(ratings, userPart, itemPart)
      .persist(intermediateRDDStorageLevel)
    val (userInBlocks, userOutBlocks) =
      makeBlocks("user", blockRatings, userPart, itemPart, intermediateRDDStorageLevel)
    // materialize blockRatings and user blocks
    userOutBlocks.count()
    val swappedBlockRatings = blockRatings.map {
      case ((userBlockId, itemBlockId), RatingBlock(userIds, itemIds, localRatings)) =>
        ((itemBlockId, userBlockId), RatingBlock(itemIds, userIds, localRatings))
    }
    val (itemInBlocks, itemOutBlocks) =
      makeBlocks("item", swappedBlockRatings, itemPart, userPart, intermediateRDDStorageLevel)
    // materialize item blocks
    itemOutBlocks.count()
    val seedGen = new XORShiftRandom(seed)
    var userFactors = initialize(userInBlocks, rank, seedGen.nextLong())
    var itemFactors = initialize(itemInBlocks, rank, seedGen.nextLong())
    if (implicitPrefs) {
      for (iter <- 1 to maxIter) {
        userFactors.setName(s"userFactors-$iter").persist(intermediateRDDStorageLevel)
        val previousItemFactors = itemFactors
        itemFactors = computeFactors(userFactors, userOutBlocks, itemInBlocks, rank, regParam,
          userLocalIndexEncoder, implicitPrefs, alpha, solver)
        previousItemFactors.unpersist()
        if (sc.checkpointDir.isDefined && (iter % 3 == 0)) {
          itemFactors.checkpoint()
        }
        itemFactors.setName(s"itemFactors-$iter").persist(intermediateRDDStorageLevel)
        val previousUserFactors = userFactors
        userFactors = computeFactors(itemFactors, itemOutBlocks, userInBlocks, rank, regParam,
          itemLocalIndexEncoder, implicitPrefs, alpha, solver)
        previousUserFactors.unpersist()
      }
    } else {
      for (iter <- 0 until maxIter) {
        itemFactors = computeFactors(userFactors, userOutBlocks, itemInBlocks, rank, regParam,
          userLocalIndexEncoder, solver = solver)
        userFactors = computeFactors(itemFactors, itemOutBlocks, userInBlocks, rank, regParam,
          itemLocalIndexEncoder, solver = solver)
      }
    }
    val userIdAndFactors = userInBlocks
      .mapValues(_.srcIds)
      .join(userFactors)
      .mapPartitions({ items =>
        items.flatMap { case (_, (ids, factors)) =>
          ids.view.zip(factors)
        }
      // Preserve the partitioning because IDs are consistent with the partitioners in userInBlocks
      // and userFactors.
      }, preservesPartitioning = true)
      .setName("userFactors")
      .persist(finalRDDStorageLevel)
    val itemIdAndFactors = itemInBlocks
      .mapValues(_.srcIds)
      .join(itemFactors)
      .mapPartitions({ items =>
        items.flatMap { case (_, (ids, factors)) =>
          ids.view.zip(factors)
        }
      }, preservesPartitioning = true)
      .setName("itemFactors")
      .persist(finalRDDStorageLevel)
    if (finalRDDStorageLevel != StorageLevel.NONE) {
      userIdAndFactors.count()
      itemFactors.unpersist()
      itemIdAndFactors.count()
      userInBlocks.unpersist()
      userOutBlocks.unpersist()
      itemInBlocks.unpersist()
      itemOutBlocks.unpersist()
      blockRatings.unpersist()
    }
    (userIdAndFactors, itemIdAndFactors)
  }

  /**
   * Factor block that stores factors (Array[Float]) in an Array.
   */
  private type FactorBlock = Array[Array[Float]]

  /**
   * Out-link block that stores, for each dst (item/user) block, which src (user/item) factors to
   * send. For example, outLinkBlock(0) contains the local indices (not the original src IDs) of the
   * src factors in this block to send to dst block 0.
   */
  private type OutBlock = Array[Array[Int]]

  /**
   * In-link block for computing src (user/item) factors. This includes the original src IDs
   * of the elements within this block as well as encoded dst (item/user) indices and corresponding
   * ratings. The dst indices are in the form of (blockId, localIndex), which are not the original
   * dst IDs. To compute src factors, we expect receiving dst factors that match the dst indices.
   * For example, if we have an in-link record
   *
   * {srcId: 0, dstBlockId: 2, dstLocalIndex: 3, rating: 5.0},
   *
   * and assume that the dst factors are stored as dstFactors: Map[Int, Array[Array[Float]]], which
   * is a blockId to dst factors map, the corresponding dst factor of the record is dstFactor(2)(3).
   *
   * We use a CSC-like (compressed sparse column) format to store the in-link information. So we can
   * compute src factors one after another using only one normal equation instance.
   *
   * @param srcIds src ids (ordered)
   * @param dstPtrs dst pointers. Elements in range [dstPtrs(i), dstPtrs(i+1)) of dst indices and
   *                ratings are associated with srcIds(i).
   * @param dstEncodedIndices encoded dst indices
   * @param ratings ratings
   *
   * @see [[LocalIndexEncoder]]
   */
  private[recommendation] case class InBlock[@specialized(Int, Long) ID: ClassTag](
      srcIds: Array[ID],
      dstPtrs: Array[Int],
      dstEncodedIndices: Array[Int],
      ratings: Array[Float]) {
    /** Size of the block. */
    def size: Int = ratings.length
    require(dstEncodedIndices.length == size)
    require(dstPtrs.length == srcIds.length + 1)
  }

  /**
   * Initializes factors randomly given the in-link blocks.
   *
   * @param inBlocks in-link blocks
   * @param rank rank
   * @return initialized factor blocks
   */
  private def initialize[ID](
      inBlocks: RDD[(Int, InBlock[ID])],
      rank: Int,
      seed: Long): RDD[(Int, FactorBlock)] = {
    // Choose a unit vector uniformly at random from the unit sphere, but from the
    // "first quadrant" where all elements are nonnegative. This can be done by choosing
    // elements distributed as Normal(0,1) and taking the absolute value, and then normalizing.
    // This appears to create factorizations that have a slightly better reconstruction
    // (<1%) compared picking elements uniformly at random in [0,1].
    inBlocks.map { case (srcBlockId, inBlock) =>
      val random = new XORShiftRandom(byteswap64(seed ^ srcBlockId))
      val factors = Array.fill(inBlock.srcIds.length) {
        val factor = Array.fill(rank)(random.nextGaussian().toFloat)
        val nrm = blas.snrm2(rank, factor, 1)
        blas.sscal(rank, 1.0f / nrm, factor, 1)
        factor
      }
      (srcBlockId, factors)
    }
  }

  /**
   * A rating block that contains src IDs, dst IDs, and ratings, stored in primitive arrays.
   */
  private[recommendation] case class RatingBlock[@specialized(Int, Long) ID: ClassTag](
      srcIds: Array[ID],
      dstIds: Array[ID],
      ratings: Array[Float]) {
    /** Size of the block. */
    def size: Int = srcIds.length
    require(dstIds.length == srcIds.length)
    require(ratings.length == srcIds.length)
  }

  /**
   * Builder for [[RatingBlock]]. [[mutable.ArrayBuilder]] is used to avoid boxing/unboxing.
   */
  private[recommendation] class RatingBlockBuilder[@specialized(Int, Long) ID: ClassTag]
    extends Serializable {

    private val srcIds = mutable.ArrayBuilder.make[ID]
    private val dstIds = mutable.ArrayBuilder.make[ID]
    private val ratings = mutable.ArrayBuilder.make[Float]
    var size = 0

    /** Adds a rating. */
    def add(r: Rating[ID]): this.type = {
      size += 1
      srcIds += r.user
      dstIds += r.item
      ratings += r.rating
      this
    }

    /** Merges another [[RatingBlockBuilder]]. */
    def merge(other: RatingBlock[ID]): this.type = {
      size += other.srcIds.length
      srcIds ++= other.srcIds
      dstIds ++= other.dstIds
      ratings ++= other.ratings
      this
    }

    /** Builds a [[RatingBlock]]. */
    def build(): RatingBlock[ID] = {
      RatingBlock[ID](srcIds.result(), dstIds.result(), ratings.result())
    }
  }

  /**
   * Partitions raw ratings into blocks.
   *
   * @param ratings raw ratings
   * @param srcPart partitioner for src IDs
   * @param dstPart partitioner for dst IDs
   *
   * @return an RDD of rating blocks in the form of ((srcBlockId, dstBlockId), ratingBlock)
   */
  private def partitionRatings[ID: ClassTag](
      ratings: RDD[Rating[ID]],
      srcPart: Partitioner,
      dstPart: Partitioner): RDD[((Int, Int), RatingBlock[ID])] = {

     /* The implementation produces the same result as the following but generates less objects.

     ratings.map { r =>
       ((srcPart.getPartition(r.user), dstPart.getPartition(r.item)), r)
     }.aggregateByKey(new RatingBlockBuilder)(
         seqOp = (b, r) => b.add(r),
         combOp = (b0, b1) => b0.merge(b1.build()))
       .mapValues(_.build())
     */

    val numPartitions = srcPart.numPartitions * dstPart.numPartitions
    ratings.mapPartitions { iter =>
      val builders = Array.fill(numPartitions)(new RatingBlockBuilder[ID])
      iter.flatMap { r =>
        val srcBlockId = srcPart.getPartition(r.user)
        val dstBlockId = dstPart.getPartition(r.item)
        val idx = srcBlockId + srcPart.numPartitions * dstBlockId
        val builder = builders(idx)
        builder.add(r)
        if (builder.size >= 2048) { // 2048 * (3 * 4) = 24k
          builders(idx) = new RatingBlockBuilder
          Iterator.single(((srcBlockId, dstBlockId), builder.build()))
        } else {
          Iterator.empty
        }
      } ++ {
        builders.view.zipWithIndex.filter(_._1.size > 0).map { case (block, idx) =>
          val srcBlockId = idx % srcPart.numPartitions
          val dstBlockId = idx / srcPart.numPartitions
          ((srcBlockId, dstBlockId), block.build())
        }
      }
    }.groupByKey().mapValues { blocks =>
      val builder = new RatingBlockBuilder[ID]
      blocks.foreach(builder.merge)
      builder.build()
    }.setName("ratingBlocks")
  }

  /**
   * Builder for uncompressed in-blocks of (srcId, dstEncodedIndex, rating) tuples.
   * @param encoder encoder for dst indices
   */
  private[recommendation] class UncompressedInBlockBuilder[@specialized(Int, Long) ID: ClassTag](
      encoder: LocalIndexEncoder)(
      implicit ord: Ordering[ID]) {

    private val srcIds = mutable.ArrayBuilder.make[ID]
    private val dstEncodedIndices = mutable.ArrayBuilder.make[Int]
    private val ratings = mutable.ArrayBuilder.make[Float]

    /**
     * Adds a dst block of (srcId, dstLocalIndex, rating) tuples.
     *
     * @param dstBlockId dst block ID
     * @param srcIds original src IDs
     * @param dstLocalIndices dst local indices
     * @param ratings ratings
     */
    def add(
        dstBlockId: Int,
        srcIds: Array[ID],
        dstLocalIndices: Array[Int],
        ratings: Array[Float]): this.type = {
      val sz = srcIds.length
      require(dstLocalIndices.length == sz)
      require(ratings.length == sz)
      this.srcIds ++= srcIds
      this.ratings ++= ratings
      var j = 0
      while (j < sz) {
        this.dstEncodedIndices += encoder.encode(dstBlockId, dstLocalIndices(j))
        j += 1
      }
      this
    }

    /** Builds a [[UncompressedInBlock]]. */
    def build(): UncompressedInBlock[ID] = {
      new UncompressedInBlock(srcIds.result(), dstEncodedIndices.result(), ratings.result())
    }
  }

  /**
   * A block of (srcId, dstEncodedIndex, rating) tuples stored in primitive arrays.
   */
  private[recommendation] class UncompressedInBlock[@specialized(Int, Long) ID: ClassTag](
      val srcIds: Array[ID],
      val dstEncodedIndices: Array[Int],
      val ratings: Array[Float])(
      implicit ord: Ordering[ID]) {

    /** Size the of block. */
    def length: Int = srcIds.length

    /**
     * Compresses the block into an [[InBlock]]. The algorithm is the same as converting a
     * sparse matrix from coordinate list (COO) format into compressed sparse column (CSC) format.
     * Sorting is done using Spark's built-in Timsort to avoid generating too many objects.
     */
    def compress(): InBlock[ID] = {
      val sz = length
      assert(sz > 0, "Empty in-link block should not exist.")
      sort()
      val uniqueSrcIdsBuilder = mutable.ArrayBuilder.make[ID]
      val dstCountsBuilder = mutable.ArrayBuilder.make[Int]
      var preSrcId = srcIds(0)
      uniqueSrcIdsBuilder += preSrcId
      var curCount = 1
      var i = 1
      var j = 0
      while (i < sz) {
        val srcId = srcIds(i)
        if (srcId != preSrcId) {
          uniqueSrcIdsBuilder += srcId
          dstCountsBuilder += curCount
          preSrcId = srcId
          j += 1
          curCount = 0
        }
        curCount += 1
        i += 1
      }
      dstCountsBuilder += curCount
      val uniqueSrcIds = uniqueSrcIdsBuilder.result()
      val numUniqueSrdIds = uniqueSrcIds.length
      val dstCounts = dstCountsBuilder.result()
      val dstPtrs = new Array[Int](numUniqueSrdIds + 1)
      var sum = 0
      i = 0
      while (i < numUniqueSrdIds) {
        sum += dstCounts(i)
        i += 1
        dstPtrs(i) = sum
      }
      InBlock(uniqueSrcIds, dstPtrs, dstEncodedIndices, ratings)
    }

    private def sort(): Unit = {
      val sz = length
      // Since there might be interleaved log messages, we insert a unique id for easy pairing.
      val sortId = Utils.random.nextInt()
      logDebug(s"Start sorting an uncompressed in-block of size $sz. (sortId = $sortId)")
      val start = System.nanoTime()
      val sorter = new Sorter(new UncompressedInBlockSort[ID])
      sorter.sort(this, 0, length, Ordering[KeyWrapper[ID]])
      val duration = (System.nanoTime() - start) / 1e9
      logDebug(s"Sorting took $duration seconds. (sortId = $sortId)")
    }
  }

  /**
   * A wrapper that holds a primitive key.
   *
   * @see [[UncompressedInBlockSort]]
   */
  private class KeyWrapper[@specialized(Int, Long) ID: ClassTag](
      implicit ord: Ordering[ID]) extends Ordered[KeyWrapper[ID]] {

    var key: ID = _

    override def compare(that: KeyWrapper[ID]): Int = {
      ord.compare(key, that.key)
    }

    def setKey(key: ID): this.type = {
      this.key = key
      this
    }
  }

  /**
   * [[SortDataFormat]] of [[UncompressedInBlock]] used by [[Sorter]].
   */
  private class UncompressedInBlockSort[@specialized(Int, Long) ID: ClassTag](
      implicit ord: Ordering[ID])
    extends SortDataFormat[KeyWrapper[ID], UncompressedInBlock[ID]] {

    override def newKey(): KeyWrapper[ID] = new KeyWrapper()

    override def getKey(
        data: UncompressedInBlock[ID],
        pos: Int,
        reuse: KeyWrapper[ID]): KeyWrapper[ID] = {
      if (reuse == null) {
        new KeyWrapper().setKey(data.srcIds(pos))
      } else {
        reuse.setKey(data.srcIds(pos))
      }
    }

    override def getKey(
        data: UncompressedInBlock[ID],
        pos: Int): KeyWrapper[ID] = {
      getKey(data, pos, null)
    }

    private def swapElements[@specialized(Int, Float) T](
        data: Array[T],
        pos0: Int,
        pos1: Int): Unit = {
      val tmp = data(pos0)
      data(pos0) = data(pos1)
      data(pos1) = tmp
    }

    override def swap(data: UncompressedInBlock[ID], pos0: Int, pos1: Int): Unit = {
      swapElements(data.srcIds, pos0, pos1)
      swapElements(data.dstEncodedIndices, pos0, pos1)
      swapElements(data.ratings, pos0, pos1)
    }

    override def copyRange(
        src: UncompressedInBlock[ID],
        srcPos: Int,
        dst: UncompressedInBlock[ID],
        dstPos: Int,
        length: Int): Unit = {
      System.arraycopy(src.srcIds, srcPos, dst.srcIds, dstPos, length)
      System.arraycopy(src.dstEncodedIndices, srcPos, dst.dstEncodedIndices, dstPos, length)
      System.arraycopy(src.ratings, srcPos, dst.ratings, dstPos, length)
    }

    override def allocate(length: Int): UncompressedInBlock[ID] = {
      new UncompressedInBlock(
        new Array[ID](length), new Array[Int](length), new Array[Float](length))
    }

    override def copyElement(
        src: UncompressedInBlock[ID],
        srcPos: Int,
        dst: UncompressedInBlock[ID],
        dstPos: Int): Unit = {
      dst.srcIds(dstPos) = src.srcIds(srcPos)
      dst.dstEncodedIndices(dstPos) = src.dstEncodedIndices(srcPos)
      dst.ratings(dstPos) = src.ratings(srcPos)
    }
  }

  /**
   * Creates in-blocks and out-blocks from rating blocks.
   * @param prefix prefix for in/out-block names
   * @param ratingBlocks rating blocks
   * @param srcPart partitioner for src IDs
   * @param dstPart partitioner for dst IDs
   * @return (in-blocks, out-blocks)
   */
  private def makeBlocks[ID: ClassTag](
      prefix: String,
      ratingBlocks: RDD[((Int, Int), RatingBlock[ID])],
      srcPart: Partitioner,
      dstPart: Partitioner,
      storageLevel: StorageLevel)(
      implicit srcOrd: Ordering[ID]): (RDD[(Int, InBlock[ID])], RDD[(Int, OutBlock)]) = {
<<<<<<< HEAD


    /**
     * compute the local destination indices for each index i as
     * i_local = mod(i,N), where N is the nu
     */ 
    def computeLocalIndices(dstIds: Array[ID]): Array[Int] = {

      val start = System.nanoTime()
      val dstIdSet = new OpenHashSet[ID](1 << 20)
      dstIds.foreach(dstIdSet.add)

      // The implementation is a faster version of
      // val dstIdToLocalIndex = dstIds.toSet.toSeq.sorted.zipWithIndex.toMap
      val sortedDstIds = new Array[ID](dstIdSet.size)
      var i = 0
      var pos = dstIdSet.nextPos(0)
      while (pos != -1) {
        sortedDstIds(i) = dstIdSet.getValue(pos)
        pos = dstIdSet.nextPos(pos + 1)
        i += 1
      }
      assert(i == dstIdSet.size)
      Sorting.quickSort(sortedDstIds)
      val len = sortedDstIds.length
      val dstIdToLocalIndex = new OpenHashMap[ID, Int](len)

      i = 0
      while (i < len) {
        dstIdToLocalIndex.update(sortedDstIds(i), i)
        i += 1
      }
      logDebug("Converting to local indices took " 
        + (System.nanoTime() - start) / 1e9 
        + " seconds.")

      dstIds.map(dstIdToLocalIndex.apply)
    }

    type UncompressedCols = (Int, Array[ID], Array[Int], Array[Float])

    def toUncompressedCols(tup: ((Int,Int), RatingBlock[ID])): (Int, UncompressedCols) = {
      val key: (Int,Int) = tup._1
      val block: RatingBlock[ID] = tup._2
      val localBlockInds: Array[Int] = computeLocalIndices(block.dstIds)
      (key._1, (key._2, block.srcIds, localBlockInds, block.ratings) ) 
    }

    def toCompressedSparseCols(iter: Iterable[UncompressedCols]): InBlock[ID] = {
      val encoder = new LocalIndexEncoder(dstPart.numPartitions)
      val builder = new UncompressedInBlockBuilder[ID](encoder)
      iter.foreach { case (dstBlockId, srcIds, dstLocalIndices, ratings) =>
        builder.add(dstBlockId, srcIds, dstLocalIndices, ratings)
      }
      builder.build().compress()
    }

    def toOutLinkArray(block: InBlock[ID]): OutBlock = { 
=======
    val inBlocks = ratingBlocks.map {
      case ((srcBlockId, dstBlockId), RatingBlock(srcIds, dstIds, ratings)) =>
        // The implementation is a faster version of
        // val dstIdToLocalIndex = dstIds.toSet.toSeq.sorted.zipWithIndex.toMap
        val start = System.nanoTime()
        val dstIdSet = new OpenHashSet[ID](1 << 20)
        dstIds.foreach(dstIdSet.add)
        val sortedDstIds = new Array[ID](dstIdSet.size)
        var i = 0
        var pos = dstIdSet.nextPos(0)
        while (pos != -1) {
          sortedDstIds(i) = dstIdSet.getValue(pos)
          pos = dstIdSet.nextPos(pos + 1)
          i += 1
        }
        assert(i == dstIdSet.size)
        Sorting.quickSort(sortedDstIds)
        val dstIdToLocalIndex = new OpenHashMap[ID, Int](sortedDstIds.length)
        i = 0
        while (i < sortedDstIds.length) {
          dstIdToLocalIndex.update(sortedDstIds(i), i)
          i += 1
        }
        logDebug(
          "Converting to local indices took " + (System.nanoTime() - start) / 1e9 + " seconds.")
        val dstLocalIndices = dstIds.map(dstIdToLocalIndex.apply)
        (srcBlockId, (dstBlockId, srcIds, dstLocalIndices, ratings))
    }.groupByKey(new ALSPartitioner(srcPart.numPartitions))
      .mapValues { iter =>
        val builder =
          new UncompressedInBlockBuilder[ID](new LocalIndexEncoder(dstPart.numPartitions))
        iter.foreach { case (dstBlockId, srcIds, dstLocalIndices, ratings) =>
          builder.add(dstBlockId, srcIds, dstLocalIndices, ratings)
        }
        builder.build().compress()
      }.setName(prefix + "InBlocks")
      .persist(storageLevel)
    val outBlocks = inBlocks.mapValues { case InBlock(srcIds, dstPtrs, dstEncodedIndices, _) =>
>>>>>>> 386b7bec
      val encoder = new LocalIndexEncoder(dstPart.numPartitions)
      val activeIds = Array.fill(dstPart.numPartitions)(mutable.ArrayBuilder.make[Int])
      var i = 0
      val seen = new Array[Boolean](dstPart.numPartitions)
      while (i < block.srcIds.length) {
        var j = block.dstPtrs(i)
        ju.Arrays.fill(seen, false)
        while (j < block.dstPtrs(i + 1)) {
          val dstBlockId = encoder.blockId(block.dstEncodedIndices(j))
          if (!seen(dstBlockId)) {
            activeIds(dstBlockId) += i // add the local index in this out-block
            seen(dstBlockId) = true
          }
          j += 1
        }
        i += 1
      }
      activeIds.map { x =>
        x.result()
      }
    }
    val inBlocks = ratingBlocks
      .map(toUncompressedCols)
      .groupByKey(new HashPartitioner(srcPart.numPartitions))
      .mapValues(toCompressedSparseCols)
      .setName(prefix + "InBlocks")
      .persist(storageLevel)

    val outBlocks = inBlocks
      .mapValues(toOutLinkArray)
      .setName(prefix + "OutBlocks")
      .persist(storageLevel)

    (inBlocks, outBlocks)
  }

  /**
   * Evaluate the cost function f(), as in \cite{Zhou2008Largescale}
   *
   * @param srcFactorBlocks src factors
   * @param srcOutBlocks src out-blocks
   * @param dstInBlocks dst in-blocks
   * @param rank rank
   * @param regParam regularization constant
   * @param srcEncoder encoder for src local indices
   * @param implicitPrefs whether to use implicit preference
   * @param alpha the alpha constant in the implicit preference formulation
   * @param solver solver for least squares problems
   *
   * @return dst factors
   */
  private def evalCostFunction[ID](
      srcFactorBlocks: RDD[(Int, FactorBlock)],
      srcOutBlocks: RDD[(Int, OutBlock)],
      dstInBlocks: RDD[(Int, InBlock[ID])],
      rank: Int,
      regParam: Double,
      srcEncoder: LocalIndexEncoder,
      implicitPrefs: Boolean = false,
      alpha: Double = 1.0,
      solver: LeastSquaresNESolver): RDD[(Int, FactorBlock)] = {

    val numSrcBlocks = srcFactorBlocks.partitions.length
    val YtY = 
      if (implicitPrefs) 
        Some(computeYtY(srcFactorBlocks, rank)) 
      else 
        None

    /*type BlockFacTuple = (OutBlock,FactorBlock)*/
    def filterFactorsToSend(
        srcBlockId: Int, 
        tup: (OutBlock, FactorBlock)) = {

      val block = tup._1
      val factors = tup._2
      block
        .view
        .zipWithIndex
        .map{ case (activeIndices, dstBlockId) =>
          (dstBlockId, (srcBlockId, activeIndices.map(factors(_))))
        }
    }

    def solveNormalEqn(
        block: InBlock[ID], 
        factorList: Iterable[(Int,FactorBlock)] ): FactorBlock = {

      val sortedSrcFactors = new Array[FactorBlock](numSrcBlocks)
      factorList.foreach { case (srcBlockId, vec) =>
        sortedSrcFactors(srcBlockId) = vec
      }
      val len = block.srcIds.length
      val dstFactors = new Array[Array[Float]](len)
      var j = 0
      val normEqn = new NormalEquation(rank)
      while (j < len) {
        normEqn.reset()
        if (implicitPrefs) {
          normEqn.merge(YtY.get)
        }
        var i = block.dstPtrs(j)
        while (i < block.dstPtrs(j + 1)) {
          val encoded = block.dstEncodedIndices(i)
          val blockId = srcEncoder.blockId(encoded)
          val localIndex = srcEncoder.localIndex(encoded)
          val srcFactor = sortedSrcFactors(blockId)(localIndex)
          val rating = block.ratings(i)
          if (implicitPrefs) {
            normEqn.addImplicit(srcFactor, rating, alpha)
          } else {
            normEqn.add(srcFactor, rating)
          }
          i += 1
        }
        dstFactors(j) = solver.solve(normEqn, regParam)
        j += 1
      }
      dstFactors
    }

    val srcOut: RDD[(Int, Iterable[(Int,FactorBlock)]) ] = 
      srcOutBlocks
      .join(srcFactorBlocks)
      .flatMap{case (id,tuple) => filterFactorsToSend(id,tuple)}
      .groupByKey(new HashPartitioner(dstInBlocks.partitions.length))

    val newFactors: RDD[(Int, FactorBlock)] = 
      dstInBlocks
      .join(srcOut)
      .mapValues{case (block, factorTuple) => solveNormalEqn(block,factorTuple)}

    newFactors
  }

  /**
   * Compute dst factors by constructing and solving least square problems.
   *
   * @param srcFactorBlocks src factors
   * @param srcOutBlocks src out-blocks
   * @param dstInBlocks dst in-blocks
   * @param rank rank
   * @param regParam regularization constant
   * @param srcEncoder encoder for src local indices
   * @param implicitPrefs whether to use implicit preference
   * @param alpha the alpha constant in the implicit preference formulation
   * @param solver solver for least squares problems
   *
   * @return dst factors
   */
  private def computeFactors[ID](
      srcFactorBlocks: RDD[(Int, FactorBlock)],
      srcOutBlocks: RDD[(Int, OutBlock)],
      dstInBlocks: RDD[(Int, InBlock[ID])],
      rank: Int,
      regParam: Double,
      srcEncoder: LocalIndexEncoder,
      implicitPrefs: Boolean = false,
      alpha: Double = 1.0,
      solver: LeastSquaresNESolver): RDD[(Int, FactorBlock)] = {

    val numSrcBlocks = srcFactorBlocks.partitions.length
    val YtY = 
      if (implicitPrefs) 
        Some(computeYtY(srcFactorBlocks, rank)) 
      else 
        None

    /*type BlockFacTuple = (OutBlock,FactorBlock)*/
    def filterFactorsToSend(
        srcBlockId: Int, 
        tup: (OutBlock, FactorBlock)) = {

      val block = tup._1
      val factors = tup._2
      block
        .view
        .zipWithIndex
        .map{ case (activeIndices, dstBlockId) =>
          (dstBlockId, (srcBlockId, activeIndices.map(factors(_))))
        }
    }
<<<<<<< HEAD

    def solveNormalEqn(
        block: InBlock[ID], 
        factorList: Iterable[(Int,FactorBlock)] ): FactorBlock = {

      val sortedSrcFactors = new Array[FactorBlock](numSrcBlocks)
      factorList.foreach { case (srcBlockId, vec) =>
        sortedSrcFactors(srcBlockId) = vec
      }
      val len = block.srcIds.length
      val dstFactors = new Array[Array[Float]](len)
      var j = 0
      val normEqn = new NormalEquation(rank)
      while (j < len) {
        normEqn.reset()
        if (implicitPrefs) {
          normEqn.merge(YtY.get)
=======
    val merged = srcOut.groupByKey(new ALSPartitioner(dstInBlocks.partitions.length))
    dstInBlocks.join(merged).mapValues {
      case (InBlock(dstIds, srcPtrs, srcEncodedIndices, ratings), srcFactors) =>
        val sortedSrcFactors = new Array[FactorBlock](numSrcBlocks)
        srcFactors.foreach { case (srcBlockId, factors) =>
          sortedSrcFactors(srcBlockId) = factors
>>>>>>> 386b7bec
        }
        var i = block.dstPtrs(j)
        while (i < block.dstPtrs(j + 1)) {
          val encoded = block.dstEncodedIndices(i)
          val blockId = srcEncoder.blockId(encoded)
          val localIndex = srcEncoder.localIndex(encoded)
          val srcFactor = sortedSrcFactors(blockId)(localIndex)
          val rating = block.ratings(i)
          if (implicitPrefs) {
            normEqn.addImplicit(srcFactor, rating, alpha)
          } else {
            normEqn.add(srcFactor, rating)
          }
          i += 1
        }
        dstFactors(j) = solver.solve(normEqn, regParam)
        j += 1
      }
      dstFactors
    }

    val srcOut: RDD[(Int, Iterable[(Int,FactorBlock)]) ] = 
      srcOutBlocks
      .join(srcFactorBlocks)
      .flatMap{case (id,tuple) => filterFactorsToSend(id,tuple)}
      .groupByKey(new HashPartitioner(dstInBlocks.partitions.length))

    val newFactors: RDD[(Int, FactorBlock)] = 
      dstInBlocks
      .join(srcOut)
      .mapValues{case (block, factorTuple) => solveNormalEqn(block,factorTuple)}

    newFactors
  }

  /**
   * Computes the Gramian matrix of user or item factors, which is only used in implicit preference.
   * Caching of the input factors is handled in [[ALS#train]].
   */
  private def computeYtY(factorBlocks: RDD[(Int, FactorBlock)], rank: Int): NormalEquation = {
    factorBlocks.values.aggregate(new NormalEquation(rank))(
      seqOp = (ne, factors) => {
        factors.foreach(ne.add(_, 0.0f))
        ne
      },
      combOp = (ne1, ne2) => ne1.merge(ne2))
  }

  /**
   * Encoder for storing (blockId, localIndex) into a single integer.
   *
   * We use the leading bits (including the sign bit) to store the block id and the rest to store
   * the local index. This is based on the assumption that users/items are approximately evenly
   * partitioned. With this assumption, we should be able to encode two billion distinct values.
   *
   * @param numBlocks number of blocks
   */
  private[recommendation] class LocalIndexEncoder(numBlocks: Int) extends Serializable {

    require(numBlocks > 0, s"numBlocks must be positive but found $numBlocks.")

    private[this] final val numLocalIndexBits =
      math.min(java.lang.Integer.numberOfLeadingZeros(numBlocks - 1), 31)
    private[this] final val localIndexMask = (1 << numLocalIndexBits) - 1

    /** Encodes a (blockId, localIndex) into a single integer. */
    def encode(blockId: Int, localIndex: Int): Int = {
      require(blockId < numBlocks)
      require((localIndex & ~localIndexMask) == 0)
      (blockId << numLocalIndexBits) | localIndex
    }

    /** Gets the block id from an encoded index. */
    @inline
    def blockId(encoded: Int): Int = {
      encoded >>> numLocalIndexBits
    }

    /** Gets the local index from an encoded index. */
    @inline
    def localIndex(encoded: Int): Int = {
      encoded & localIndexMask
    }
  }

  /**
   * Partitioner used by ALS. We requires that getPartition is a projection. That is, for any key k,
   * we have getPartition(getPartition(k)) = getPartition(k). Since the the default HashPartitioner
   * satisfies this requirement, we simply use a type alias here.
   */
  private[recommendation] type ALSPartitioner = org.apache.spark.HashPartitioner
}<|MERGE_RESOLUTION|>--- conflicted
+++ resolved
@@ -292,7 +292,6 @@
     model
   }
 
-<<<<<<< HEAD
   /*def fitPNCG(dataset: DataFrame, paramMap: ParamMap): ALSModel = {*/
   def fitPNCG(dataset: DataFrame): ALSModel = {
     /*val map = this.paramMap ++ paramMap*/
@@ -311,10 +310,7 @@
     model
   }
 
-  override private[ml] def transformSchema(schema: StructType, paramMap: ParamMap): StructType = {
-=======
   override def transformSchema(schema: StructType, paramMap: ParamMap): StructType = {
->>>>>>> 386b7bec
     validateAndTransformSchema(schema, paramMap)
   }
 }
@@ -533,8 +529,8 @@
       "ALS is not designed to run without persisting intermediate RDDs.")
     val sc = ratings.sparkContext
 
-    val userPart = new HashPartitioner(numUserBlocks)
-    val itemPart = new HashPartitioner(numItemBlocks)
+    val userPart = new ALSPartitioner(numUserBlocks)
+    val itemPart = new ALSPartitioner(numItemBlocks)
 
     val userLocalIndexEncoder = new LocalIndexEncoder(userPart.numPartitions)
     val itemLocalIndexEncoder = new LocalIndexEncoder(itemPart.numPartitions)
@@ -892,21 +888,29 @@
 
     val userIdAndFactors = userInBlocks
       .mapValues(_.srcIds)
-      .join(users)
-      .values
+      .join(userFactors)
+      .mapPartitions({ items =>
+        items.flatMap { case (_, (ids, factors)) =>
+          ids.view.zip(factors)
+        }
+      // Preserve the partitioning because IDs are consistent with the partitioners in userInBlocks
+      // and userFactors.
+      }, preservesPartitioning = true)
       .setName("userFactors")
       .persist(finalRDDStorageLevel)
-
     val itemIdAndFactors = itemInBlocks
       .mapValues(_.srcIds)
-      .join(items)
-      .values
+      .join(itemFactors)
+      .mapPartitions({ items =>
+        items.flatMap { case (_, (ids, factors)) =>
+          ids.view.zip(factors)
+        }
+      }, preservesPartitioning = true)
       .setName("itemFactors")
       .persist(finalRDDStorageLevel)
-
     if (finalRDDStorageLevel != StorageLevel.NONE) {
       userIdAndFactors.count()
-      items.unpersist()
+      itemFactors.unpersist()
       itemIdAndFactors.count()
       userInBlocks.unpersist()
       userOutBlocks.unpersist()
@@ -914,15 +918,7 @@
       itemOutBlocks.unpersist()
       blockRatings.unpersist()
     }
-    val userOutput = userIdAndFactors.flatMap { case (ids, factors) =>
-      ids.view.zip(factors)
-    }
-    val itemOutput = itemIdAndFactors.flatMap { case (ids, factors) =>
-      ids.view.zip(factors)
-    }
-    (userOutput, itemOutput)
-  }
-
+    (userIdAndFactors, itemIdAndFactors)
   /**
    * Implementation of the ALS algorithm.
    */
@@ -1414,8 +1410,6 @@
       dstPart: Partitioner,
       storageLevel: StorageLevel)(
       implicit srcOrd: Ordering[ID]): (RDD[(Int, InBlock[ID])], RDD[(Int, OutBlock)]) = {
-<<<<<<< HEAD
-
 
     /**
      * compute the local destination indices for each index i as
@@ -1473,46 +1467,6 @@
     }
 
     def toOutLinkArray(block: InBlock[ID]): OutBlock = { 
-=======
-    val inBlocks = ratingBlocks.map {
-      case ((srcBlockId, dstBlockId), RatingBlock(srcIds, dstIds, ratings)) =>
-        // The implementation is a faster version of
-        // val dstIdToLocalIndex = dstIds.toSet.toSeq.sorted.zipWithIndex.toMap
-        val start = System.nanoTime()
-        val dstIdSet = new OpenHashSet[ID](1 << 20)
-        dstIds.foreach(dstIdSet.add)
-        val sortedDstIds = new Array[ID](dstIdSet.size)
-        var i = 0
-        var pos = dstIdSet.nextPos(0)
-        while (pos != -1) {
-          sortedDstIds(i) = dstIdSet.getValue(pos)
-          pos = dstIdSet.nextPos(pos + 1)
-          i += 1
-        }
-        assert(i == dstIdSet.size)
-        Sorting.quickSort(sortedDstIds)
-        val dstIdToLocalIndex = new OpenHashMap[ID, Int](sortedDstIds.length)
-        i = 0
-        while (i < sortedDstIds.length) {
-          dstIdToLocalIndex.update(sortedDstIds(i), i)
-          i += 1
-        }
-        logDebug(
-          "Converting to local indices took " + (System.nanoTime() - start) / 1e9 + " seconds.")
-        val dstLocalIndices = dstIds.map(dstIdToLocalIndex.apply)
-        (srcBlockId, (dstBlockId, srcIds, dstLocalIndices, ratings))
-    }.groupByKey(new ALSPartitioner(srcPart.numPartitions))
-      .mapValues { iter =>
-        val builder =
-          new UncompressedInBlockBuilder[ID](new LocalIndexEncoder(dstPart.numPartitions))
-        iter.foreach { case (dstBlockId, srcIds, dstLocalIndices, ratings) =>
-          builder.add(dstBlockId, srcIds, dstLocalIndices, ratings)
-        }
-        builder.build().compress()
-      }.setName(prefix + "InBlocks")
-      .persist(storageLevel)
-    val outBlocks = inBlocks.mapValues { case InBlock(srcIds, dstPtrs, dstEncodedIndices, _) =>
->>>>>>> 386b7bec
       val encoder = new LocalIndexEncoder(dstPart.numPartitions)
       val activeIds = Array.fill(dstPart.numPartitions)(mutable.ArrayBuilder.make[Int])
       var i = 0
@@ -1536,7 +1490,7 @@
     }
     val inBlocks = ratingBlocks
       .map(toUncompressedCols)
-      .groupByKey(new HashPartitioner(srcPart.numPartitions))
+      .groupByKey(new ALSPartitioner(srcPart.numPartitions))
       .mapValues(toCompressedSparseCols)
       .setName(prefix + "InBlocks")
       .persist(storageLevel)
@@ -1638,7 +1592,7 @@
       srcOutBlocks
       .join(srcFactorBlocks)
       .flatMap{case (id,tuple) => filterFactorsToSend(id,tuple)}
-      .groupByKey(new HashPartitioner(dstInBlocks.partitions.length))
+      .groupByKey(new ALSPartitioner(dstInBlocks.partitions.length))
 
     val newFactors: RDD[(Int, FactorBlock)] = 
       dstInBlocks
@@ -1695,7 +1649,6 @@
           (dstBlockId, (srcBlockId, activeIndices.map(factors(_))))
         }
     }
-<<<<<<< HEAD
 
     def solveNormalEqn(
         block: InBlock[ID], 
@@ -1713,14 +1666,6 @@
         normEqn.reset()
         if (implicitPrefs) {
           normEqn.merge(YtY.get)
-=======
-    val merged = srcOut.groupByKey(new ALSPartitioner(dstInBlocks.partitions.length))
-    dstInBlocks.join(merged).mapValues {
-      case (InBlock(dstIds, srcPtrs, srcEncodedIndices, ratings), srcFactors) =>
-        val sortedSrcFactors = new Array[FactorBlock](numSrcBlocks)
-        srcFactors.foreach { case (srcBlockId, factors) =>
-          sortedSrcFactors(srcBlockId) = factors
->>>>>>> 386b7bec
         }
         var i = block.dstPtrs(j)
         while (i < block.dstPtrs(j + 1)) {
@@ -1746,7 +1691,7 @@
       srcOutBlocks
       .join(srcFactorBlocks)
       .flatMap{case (id,tuple) => filterFactorsToSend(id,tuple)}
-      .groupByKey(new HashPartitioner(dstInBlocks.partitions.length))
+      .groupByKey(new ALSPartitioner(dstInBlocks.partitions.length))
 
     val newFactors: RDD[(Int, FactorBlock)] = 
       dstInBlocks
